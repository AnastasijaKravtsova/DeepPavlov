# Copyright 2017 Neural Networks and Deep Learning lab, MIPT
#
# Licensed under the Apache License, Version 2.0 (the "License");
# you may not use this file except in compliance with the License.
# You may obtain a copy of the License at
#
#     http://www.apache.org/licenses/LICENSE-2.0
#
# Unless required by applicable law or agreed to in writing, software
# distributed under the License is distributed on an "AS IS" BASIS,
# WITHOUT WARRANTIES OR CONDITIONS OF ANY KIND, either express or implied.
# See the License for the specific language governing permissions and
# limitations under the License.

from keras import backend as K
from keras.engine.topology import Layer
from keras.layers import Dense, Reshape, Concatenate, Lambda
from keras.layers.merge import Multiply
from keras.activations import softmax
<<<<<<< HEAD
import numpy as np
import tensorflow as tf
=======
>>>>>>> 3efd13a8


def expand_tile(units, axis):
    """
    Expand and tile tensor along given axis

    Args:
        units: tf tensor with dimensions [batch_size, time_steps, n_input_features]
        axis: axis along which expand and tile. Must be 1 or 2

    """
    assert axis in (1, 2)
    n_time_steps = K.int_shape(units)[1]
    repetitions = [1, 1, 1, 1]
    repetitions[axis] = n_time_steps
    if axis == 1:
        expanded = Reshape(target_shape=( (1,) + K.int_shape(units)[1:] ))(units)
    else:
        expanded = Reshape(target_shape=(K.int_shape(units)[1:2] + (1,) + K.int_shape(units)[2:]))(units)
    return K.tile(expanded, repetitions)


def additive_self_attention(units, n_hidden=None, n_output_features=None, activation=None):
    """
    Compute additive self attention for time series of vectors (with batch dimension)
            the formula: score(h_i, h_j) = <v, tanh(W_1 h_i + W_2 h_j)>
            v is a learnable vector of n_hidden dimensionality,
            W_1 and W_2 are learnable [n_hidden, n_input_features] matrices

    Args:
        units: tf tensor with dimensionality [batch_size, time_steps, n_input_features]
        n_hidden: number of2784131 units in hidden representation of similarity measure
        n_output_features: number of features in output dense layer
        activation: activation at the output

    Returns:
        output: self attended tensor with dimensionality [batch_size, time_steps, n_output_features]
        """
    n_input_features = K.int_shape(units)[2]
    if n_hidden is None:
        n_hidden = n_input_features
    if n_output_features is None:
        n_output_features = n_input_features
    exp1 = Lambda(lambda x: expand_tile(x, axis=1))(units)
    exp2 = Lambda(lambda x: expand_tile(x, axis=2))(units)
    units_pairs = Concatenate(axis=3)([exp1, exp2])
    query = Dense(n_hidden, activation="tanh")(units_pairs)
    attention = Dense(1, activation=lambda x: softmax(x, axis=2))(query)
    attended_units = Lambda(lambda x: K.sum(attention * x, axis=2))(exp1)
    output = Dense(n_output_features, activation=activation)(attended_units)
    return output


def multiplicative_self_attention(units, n_hidden=None, n_output_features=None, activation=None):
    """
    Compute multiplicative self attention for time series of vectors (with batch dimension)
    the formula: score(h_i, h_j) = <W_1 h_i,  W_2 h_j>,  W_1 and W_2 are learnable matrices
    with dimensionality [n_hidden, n_input_features]

    Args:
        units: tf tensor with dimensionality [batch_size, time_steps, n_input_features]
        n_hidden: number of units in hidden representation of similarity measure
        n_output_features: number of features in output dense layer
        activation: activation at the output

    Returns:
        output: self attended tensor with dimensionality [batch_size, time_steps, n_output_features]
    """
    n_input_features = K.int_shape(units)[2]
    if n_hidden is None:
        n_hidden = n_input_features
    if n_output_features is None:
        n_output_features = n_input_features
    exp1 = Lambda(lambda x: expand_tile(x, axis=1))(units)
    exp2 = Lambda(lambda x: expand_tile(x, axis=2))(units)
    queries = Dense(n_hidden)(exp1)
    keys = Dense(n_hidden)(exp2)
    scores = Lambda(lambda x: K.sum(queries * x, axis=3, keepdims=True))(keys)
    attention = Lambda(lambda x: softmax(x, axis=2))(scores)
    mult = Multiply()([attention, exp1])
    attended_units = Lambda(lambda x: K.sum(x, axis=2))(mult)
    output = Dense(n_output_features, activation=activation)(attended_units)
    return output

<<<<<<< HEAD

def multiplicative_self_attention_init(n_hidden, n_output_features, activation):
    layers = {}
    layers["queries"] = Dense(n_hidden)
    layers["keys"] = Dense(n_hidden)
    layers["output"] = Dense(n_output_features, activation=activation)
    return layers
=======
>>>>>>> 3efd13a8

class FullMatchingLayer(Layer):

    def __init__(self, output_dim, **kwargs):
        self.output_dim = output_dim
        super(FullMatchingLayer, self).__init__(**kwargs)

    def build(self, input_shape):
        assert isinstance(input_shape, list)
        self.W = []
        for i in range(self.output_dim):
            self.W.append(self.add_weight(name='kernel',
                                  shape=(1, input_shape[0][-1]),
                                      initializer='uniform',
                                      trainable=True))
        super(FullMatchingLayer, self).build(input_shape)  # Be sure to call this at the end

    def call(self, x):
        assert isinstance(x, list)
        inp_a, inp_b = x
        last_state = K.expand_dims(inp_b[:, -1, :], 1)
        m = []
        for i in range(self.output_dim):
            outp_a = inp_a * self.W[i]
            outp_last = last_state * self.W[i]
            outp_a = K.l2_normalize(outp_a, -1)
            outp_last = K.l2_normalize(outp_last, -1)
            outp = K.batch_dot(outp_a, outp_last, axes=[2, 2])
            m.append(outp)
        if self.output_dim > 1:
            persp = K.concatenate(m, 2)
        else:
            persp = m
        return [persp, persp]

    def compute_output_shape(self, input_shape):
        assert isinstance(input_shape, list)
        shape_a, shape_b = input_shape
        return [(shape_a[0], shape_a[1], self.output_dim), (shape_a[0], shape_a[1], self.output_dim)]


class MaxpoolingMatchingLayer(Layer):

    def __init__(self, output_dim, **kwargs):
        self.output_dim = output_dim
        super(MaxpoolingMatchingLayer, self).__init__(**kwargs)

    def build(self, input_shape):
        assert isinstance(input_shape, list)
        self.W = []
        for i in range(self.output_dim):
            self.W.append(self.add_weight(name='kernel',
                                  shape=(1, input_shape[0][-1]),
                                      initializer='uniform',
                                      trainable=True))
        super(MaxpoolingMatchingLayer, self).build(input_shape)  # Be sure to call this at the end

    def call(self, x):
        assert isinstance(x, list)
        inp_a, inp_b = x
        m = []
        for i in range(self.output_dim):
            outp_a = inp_a * self.W[i]
            outp_b = inp_b * self.W[i]
            outp_a = K.l2_normalize(outp_a, -1)
            outp_b = K.l2_normalize(outp_b, -1)
            outp = K.batch_dot(outp_a, outp_b, axes=[2, 2])
            outp = K.max(outp, -1, keepdims=True)
            m.append(outp)
        if self.output_dim > 1:
            persp = K.concatenate(m, 2)
        else:
            persp = m
        return [persp, persp]

    def compute_output_shape(self, input_shape):
        assert isinstance(input_shape, list)
        shape_a, shape_b = input_shape
        return [(shape_a[0], shape_a[1], self.output_dim), (shape_a[0], shape_a[1], self.output_dim)]


class AttentiveMatchingLayer(Layer):

    def __init__(self, output_dim, **kwargs):
        self.output_dim = output_dim
        super(AttentiveMatchingLayer, self).__init__(**kwargs)

    def build(self, input_shape):
        assert isinstance(input_shape, list)
        self.W = []
        for i in range(self.output_dim):
            self.W.append(self.add_weight(name='kernel',
                                  shape=(1, input_shape[0][-1]),
                                      initializer='uniform',
                                      trainable=True))
        super(AttentiveMatchingLayer, self).build(input_shape)  # Be sure to call this at the end

    def call(self, x):
        assert isinstance(x, list)
        inp_a, inp_b = x

        outp_a = K.l2_normalize(inp_a, -1)
        outp_b = K.l2_normalize(inp_b, -1)
        alpha = K.batch_dot(outp_b, outp_a, axes=[1, 1])
        alpha = K.l2_normalize(alpha, 1)
        hmean = K.batch_dot(outp_b, alpha, axes=[2, 1])
        kcon = K.eye(K.int_shape(inp_a)[1], dtype='float32')

        m = []
        for i in range(self.output_dim):
            outp_a = inp_a * self.W[i]
            outp_hmean = hmean * self.W[i]
            outp_a = K.l2_normalize(outp_a, -1)
            outp_hmean = K.l2_normalize(outp_hmean, -1)
            outp = K.batch_dot(outp_hmean, outp_a, axes=[2, 2])
            outp = K.sum(outp * kcon, -1, keepdims=True)
            m.append(outp)
        if self.output_dim > 1:
            persp = K.concatenate(m, 2)
        else:
            persp = m
        return [persp, persp]

    def compute_output_shape(self, input_shape):
        assert isinstance(input_shape, list)
        shape_a, shape_b = input_shape
        return [(shape_a[0], shape_a[1], self.output_dim), (shape_a[0], shape_a[1], self.output_dim)]


class MaxattentiveMatchingLayer(Layer):

    def __init__(self, output_dim, **kwargs):
        self.output_dim = output_dim
        super(MaxattentiveMatchingLayer, self).__init__(**kwargs)

    def build(self, input_shape):
        assert isinstance(input_shape, list)
        self.W = []
        for i in range(self.output_dim):
            self.W.append(self.add_weight(name='kernel',
                                  shape=(1, input_shape[0][-1]),
                                      initializer='uniform',
                                      trainable=True))
        super(MaxattentiveMatchingLayer, self).build(input_shape)  # Be sure to call this at the end

    def call(self, x):
        assert isinstance(x, list)
        inp_a, inp_b = x

        outp_a = K.l2_normalize(inp_a, -1)
        outp_b = K.l2_normalize(inp_b, -1)
        alpha = K.batch_dot(outp_b, outp_a, axes=[2, 2])
        alpha = K.l2_normalize(alpha, 1)
        alpha = K.one_hot(K.argmax(alpha, 1), K.int_shape(inp_a)[1])
        hmax = K.batch_dot(alpha, outp_b, axes=[1, 1])
        kcon = K.eye(K.int_shape(inp_a)[1], dtype='float32')

        m = []
        for i in range(self.output_dim):
            outp_a = inp_a * self.W[i]
            outp_hmax = hmax * self.W[i]
            outp_a = K.l2_normalize(outp_a, -1)
            outp_hmax = K.l2_normalize(outp_hmax, -1)
            outp = K.batch_dot(outp_hmax, outp_a, axes=[2, 2])
            outp = K.sum(outp * kcon, -1, keepdims=True)
            m.append(outp)
        if self.output_dim > 1:
            persp = K.concatenate(m, 2)
        else:
            persp = m
        return [persp, persp]

<<<<<<< HEAD

def char_emb_cnn_func(n_characters: int,
                      char_embedding_dim: int,
                      emb_mat: np.array = None,
                      filter_widths=(3, 4, 5, 7),
                      highway_on_top=False):

    emb_layer = Embedding(n_characters,
                          char_embedding_dim)

    if emb_mat is not None:
        emb_layer.set_weights([emb_mat])

    conv2d_layers = []
    for filter_width in filter_widths:
        conv2d_layers.append(Conv2D(char_embedding_dim,
                                    (1, filter_width),
                                    padding='same'))

    if highway_on_top:
        dense1 = Dense(char_embedding_dim * len(filter_widths))
        dense2 = Dense(char_embedding_dim * len(filter_widths))

    def result(input):
        emb_c = emb_layer(input)
        conv_results_list = []
        for cl in conv2d_layers:
            conv_results_list.append(cl(emb_c))
        emb_c = Lambda(lambda x: K.concatenate(x, axis=3))(conv_results_list)
        emb_c = Lambda(lambda x: K.max(x, axis=2))(emb_c)
        if highway_on_top:
            sigmoid_gate = dense1(emb_c)
            sigmoid_gate = Activation('sigmoid')(sigmoid_gate)
            deeper_units = dense2(emb_c)
            emb_c = Add()([Multiply()([sigmoid_gate, deeper_units]),
                           Multiply()([Lambda(lambda x: K.constant(1., shape=K.shape(x)) - x)(sigmoid_gate), emb_c])])
            emb_c = Activation('relu')(emb_c)
        return emb_c

    return result


def masking_sequences(sequences, seq_lengths):
    """
    Function extracts seq_lengths[i] element for each sequences[i].
    Useful for extracting corresponding hidden state of RNN output.

    Args:
        sequences: tensor of size (batch_size, timesteps, dim)
        seq_lengths: tensor of integers of size (batch_size, 2).
            Each row is a pair (i, length) where length is a number of element of sequences[i] to extract

    Returns:
        tensor of shape (batch_size, dim)
    """
    return Lambda(lambda x: tf.gather_nd(x[0], K.cast(x[1], "int32")))([sequences, seq_lengths])
=======
    def compute_output_shape(self, input_shape):
        assert isinstance(input_shape, list)
        shape_a, shape_b = input_shape
        return [(shape_a[0], shape_a[1], self.output_dim), (shape_a[0], shape_a[1], self.output_dim)]
>>>>>>> 3efd13a8
<|MERGE_RESOLUTION|>--- conflicted
+++ resolved
@@ -17,11 +17,7 @@
 from keras.layers import Dense, Reshape, Concatenate, Lambda
 from keras.layers.merge import Multiply
 from keras.activations import softmax
-<<<<<<< HEAD
-import numpy as np
 import tensorflow as tf
-=======
->>>>>>> 3efd13a8
 
 
 def expand_tile(units, axis):
@@ -106,16 +102,6 @@
     output = Dense(n_output_features, activation=activation)(attended_units)
     return output
 
-<<<<<<< HEAD
-
-def multiplicative_self_attention_init(n_hidden, n_output_features, activation):
-    layers = {}
-    layers["queries"] = Dense(n_hidden)
-    layers["keys"] = Dense(n_hidden)
-    layers["output"] = Dense(n_output_features, activation=activation)
-    return layers
-=======
->>>>>>> 3efd13a8
 
 class FullMatchingLayer(Layer):
 
@@ -288,47 +274,10 @@
             persp = m
         return [persp, persp]
 
-<<<<<<< HEAD
-
-def char_emb_cnn_func(n_characters: int,
-                      char_embedding_dim: int,
-                      emb_mat: np.array = None,
-                      filter_widths=(3, 4, 5, 7),
-                      highway_on_top=False):
-
-    emb_layer = Embedding(n_characters,
-                          char_embedding_dim)
-
-    if emb_mat is not None:
-        emb_layer.set_weights([emb_mat])
-
-    conv2d_layers = []
-    for filter_width in filter_widths:
-        conv2d_layers.append(Conv2D(char_embedding_dim,
-                                    (1, filter_width),
-                                    padding='same'))
-
-    if highway_on_top:
-        dense1 = Dense(char_embedding_dim * len(filter_widths))
-        dense2 = Dense(char_embedding_dim * len(filter_widths))
-
-    def result(input):
-        emb_c = emb_layer(input)
-        conv_results_list = []
-        for cl in conv2d_layers:
-            conv_results_list.append(cl(emb_c))
-        emb_c = Lambda(lambda x: K.concatenate(x, axis=3))(conv_results_list)
-        emb_c = Lambda(lambda x: K.max(x, axis=2))(emb_c)
-        if highway_on_top:
-            sigmoid_gate = dense1(emb_c)
-            sigmoid_gate = Activation('sigmoid')(sigmoid_gate)
-            deeper_units = dense2(emb_c)
-            emb_c = Add()([Multiply()([sigmoid_gate, deeper_units]),
-                           Multiply()([Lambda(lambda x: K.constant(1., shape=K.shape(x)) - x)(sigmoid_gate), emb_c])])
-            emb_c = Activation('relu')(emb_c)
-        return emb_c
-
-    return result
+    def compute_output_shape(self, input_shape):
+        assert isinstance(input_shape, list)
+        shape_a, shape_b = input_shape
+        return [(shape_a[0], shape_a[1], self.output_dim), (shape_a[0], shape_a[1], self.output_dim)]
 
 
 def masking_sequences(sequences, seq_lengths):
@@ -344,10 +293,4 @@
     Returns:
         tensor of shape (batch_size, dim)
     """
-    return Lambda(lambda x: tf.gather_nd(x[0], K.cast(x[1], "int32")))([sequences, seq_lengths])
-=======
-    def compute_output_shape(self, input_shape):
-        assert isinstance(input_shape, list)
-        shape_a, shape_b = input_shape
-        return [(shape_a[0], shape_a[1], self.output_dim), (shape_a[0], shape_a[1], self.output_dim)]
->>>>>>> 3efd13a8
+    return Lambda(lambda x: tf.gather_nd(x[0], K.cast(x[1], "int32")))([sequences, seq_lengths])