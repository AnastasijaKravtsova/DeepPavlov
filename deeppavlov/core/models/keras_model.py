# Copyright 2017 Neural Networks and Deep Learning lab, MIPT
#
# Licensed under the Apache License, Version 2.0 (the "License");
# you may not use this file except in compliance with the License.
# You may obtain a copy of the License at
#
#     http://www.apache.org/licenses/LICENSE-2.0
#
# Unless required by applicable law or agreed to in writing, software
# distributed under the License is distributed on an "AS IS" BASIS,
# WITHOUT WARRANTIES OR CONDITIONS OF ANY KIND, either express or implied.
# See the License for the specific language governing permissions and
# limitations under the License.

from abc import abstractmethod
from pathlib import Path
from copy import deepcopy, copy

import tensorflow as tf
import keras.metrics
import keras.optimizers
from typing import Dict
from overrides import overrides
from keras import backend as K
from keras.models import Model
from keras.layers import Dense, Input

from deeppavlov.core.models.nn_model import NNModel
from deeppavlov.core.common.file import save_json, read_json
from deeppavlov.core.common.errors import ConfigError
from deeppavlov.core.common.log import get_logger
from .tf_backend import TfModelMeta


log = get_logger(__name__)


class KerasModel(NNModel, metaclass=TfModelMeta):
    """
    Builds Keras model with TensorFlow backend.

    Attributes:
        opt: dictionary with all model parameters
        model: keras model itself
        epochs_done: number of epochs that were done
        batches_seen: number of epochs that were seen
        train_examples_seen: number of training samples that were seen
        sess: tf session
        optimizer: keras.optimizers instance
    """

    def __init__(self, **kwargs) -> None:
        """
        Initialize model using parameters from opt

        Args:
            kwargs (dict): Dictionary with model parameters
        """
        self.opt = copy(kwargs)
        save_path = self.opt.get('save_path', None)
        load_path = self.opt.get('load_path', None)
        url = self.opt.get('url', None)
        self.model = None
        self.epochs_done = 0
        self.batches_seen = 0
        self.train_examples_seen = 0

        super().__init__(**kwargs)

    @staticmethod
    def _config_session():
        """
        Configure session for particular device

        Returns:
            tensorflow.Session
        """
        config = tf.ConfigProto()
        config.gpu_options.allow_growth = True
        config.gpu_options.visible_device_list = '0'
        return tf.Session(config=config)

    def init_model_from_scratch(self, model_name: str):
        """
        Initialize uncompiled model from scratch with given params
<<<<<<< HEAD
=======

>>>>>>> e187bd08
        Args:
            model_name: name of model function described as a method of this class

        Returns:
            compiled model with given network and learning parameters
        """
        log.info(f'[initializing `{self.__class__.__name__}` from scratch as {model_name}]')
        model_func = getattr(self, model_name, None)
        if callable(model_func):
            model = model_func(**self.opt)
        else:
            raise AttributeError("Model {} is not defined".format(model_name))

        return model

    @overrides
    def load(self, model_name: str):
        """
        Initialize uncompiled model from saved params and weights
<<<<<<< HEAD
=======

>>>>>>> e187bd08
        Args:
            model_name: name of model function described as a method of this class

        Returns:
            model with loaded weights and network parameters from files
            but compiled with given learning parameters
        """
        if self.load_path:
            if isinstance(self.load_path, Path) and not self.load_path.parent.is_dir():
                raise ConfigError("Provided load path is incorrect!")

            opt_path = Path("{}_opt.json".format(str(self.load_path.resolve())))
            weights_path = Path("{}.h5".format(str(self.load_path.resolve())))

            if opt_path.exists() and weights_path.exists():

                log.info("[initializing `{}` from saved]".format(self.__class__.__name__))

                self.opt = read_json(opt_path)

                model_func = getattr(self, model_name, None)
                if callable(model_func):
                    model = model_func(**self.opt)
                else:
                    raise AttributeError("Model {} is not defined".format(model_name))

                log.info("[loading weights from {}]".format(weights_path.name))
                model.load_weights(str(weights_path))

                return model
            else:
                return self.init_model_from_scratch(model_name)
        else:
            log.warning("No `load_path` is provided for {}".format(self.__class__.__name__))
            return self.init_model_from_scratch(model_name)

    def compile(self, model: Model, optimizer_name: str, loss_name: str,
                lear_rate: float = 0.01, lear_rate_decay: float = 0.):
        """
        Compile model with given optimizer and loss
<<<<<<< HEAD
=======

>>>>>>> e187bd08
        Args:
            model: keras uncompiled model
            optimizer_name: name of optimizer from keras.optimizers
            loss_name: loss function name (from keras.losses)
            lear_rate: learning rate.
            lear_rate_decay: learning rate decay.

        Returns:

        """
        optimizer_func = getattr(keras.optimizers, optimizer_name, None)
        if callable(optimizer_func):
            if not (lear_rate is None):
                if not (lear_rate_decay is None):
                    self.optimizer = optimizer_func(lr=lear_rate, decay=lear_rate_decay)
                else:
                    self.optimizer = optimizer_func(lr=lear_rate)
            elif not (lear_rate_decay is None):
                self.optimizer = optimizer_func(decay=lear_rate_decay)
            else:
                self.optimizer = optimizer_func()
        else:
            raise AttributeError("Optimizer {} is not defined in `keras.optimizers`".format(optimizer_name))

        loss_func = getattr(keras.losses, loss_name, None)
        if callable(loss_func):
            loss = loss_func
        else:
            raise AttributeError("Loss {} is not defined".format(loss_name))

        model.compile(optimizer=self.optimizer,
                      loss=loss)
        return model

    @overrides
    def save(self, fname: str = None) -> None:
        """
        Save the model parameters into <<fname>>_opt.json (or <<ser_file>>_opt.json)
        and model weights into <<fname>>.h5 (or <<ser_file>>.h5)
        Args:
            fname: file_path to save model. If not explicitly given seld.opt["ser_file"] will be used

        Returns:
            None
        """
        if not fname:
            fname = self.save_path
        else:
            fname = Path(fname).resolve()

        if not fname.parent.is_dir():
            raise ConfigError("Provided save path is incorrect!")
        else:
            opt_path = f"{fname}_opt.json"
            weights_path = f"{fname}.h5"
            log.info(f"[saving model to {opt_path}]")
            self.model.save_weights(weights_path)

        # if model was loaded from one path and saved to another one
        # then change load_path to save_path for config
        self.opt["epochs_done"] = self.epochs_done
        self.opt["final_lear_rate"] = K.eval(self.optimizer.lr) / (1. +
                                                                   K.eval(self.optimizer.decay) * self.batches_seen)

        if self.opt.get("load_path") and self.opt.get("save_path"):
            if self.opt.get("save_path") != self.opt.get("load_path"):
                self.opt["load_path"] = str(self.opt["save_path"])
        save_json(self.opt, opt_path)

    @abstractmethod
    def reset(self):
        pass

    def process_event(self, event_name: str, data: dict):
        """
        Process event after epoch
        Args:
            event_name: whether event is send after epoch or batch.
                    Set of values: ``"after_epoch", "after_batch"``
            data: event data (dictionary)

        Returns:
            None
        """
        if event_name == "after_epoch":
            self.epochs_done = data["epochs_done"]
            self.batches_seen = data["batches_seen"]
            self.train_examples_seen = data["train_examples_seen"]
        return<|MERGE_RESOLUTION|>--- conflicted
+++ resolved
@@ -65,7 +65,10 @@
         self.batches_seen = 0
         self.train_examples_seen = 0
 
-        super().__init__(**kwargs)
+        super().__init__(save_path=save_path,
+                         load_path=load_path,
+                         url=url,
+                         mode=kwargs['mode'])
 
     @staticmethod
     def _config_session():
@@ -80,15 +83,18 @@
         config.gpu_options.visible_device_list = '0'
         return tf.Session(config=config)
 
-    def init_model_from_scratch(self, model_name: str):
+    def init_model_from_scratch(self, model_name: str, optimizer_name: str,
+                                loss_name: str,
+                                lear_rate: float = 0.01, lear_rate_decay: float = 0.):
         """
         Initialize uncompiled model from scratch with given params
-<<<<<<< HEAD
-=======
-
->>>>>>> e187bd08
+
         Args:
             model_name: name of model function described as a method of this class
+            optimizer_name: name of optimizer from keras.optimizers
+            loss_name: loss function name (from keras.losses)
+            lear_rate: learning rate.
+            lear_rate_decay: learning rate decay.
 
         Returns:
             compiled model with given network and learning parameters
@@ -100,16 +106,35 @@
         else:
             raise AttributeError("Model {} is not defined".format(model_name))
 
+        optimizer_func = getattr(keras.optimizers, optimizer_name, None)
+        if callable(optimizer_func):
+            if not(lear_rate is None):
+                if not(lear_rate_decay is None):
+                    self.optimizer = optimizer_func(lr=lear_rate, decay=lear_rate_decay)
+                else:
+                    self.optimizer = optimizer_func(lr=lear_rate)
+            elif not(lear_rate_decay is None):
+                self.optimizer = optimizer_func(decay=lear_rate_decay)
+            else:
+                self.optimizer = optimizer_func()
+        else:
+            raise AttributeError("Optimizer {} is not defined in `keras.optimizers`".format(optimizer_name))
+
+        loss_func = getattr(keras.losses, loss_name, None)
+        if callable(loss_func):
+            loss = loss_func
+        else:
+            raise AttributeError("Loss {} is not defined in `keras.losses`".format(loss_name))
+
+        model.compile(optimizer=self.optimizer, loss=loss)
         return model
 
     @overrides
-    def load(self, model_name: str):
+    def load(self, model_name: str, optimizer_name: str, loss_name: str,
+             lear_rate: float = 0.01, lear_rate_decay: float = 0.):
         """
         Initialize uncompiled model from saved params and weights
-<<<<<<< HEAD
-=======
-
->>>>>>> e187bd08
+
         Args:
             model_name: name of model function described as a method of this class
 
@@ -150,10 +175,7 @@
                 lear_rate: float = 0.01, lear_rate_decay: float = 0.):
         """
         Compile model with given optimizer and loss
-<<<<<<< HEAD
-=======
-
->>>>>>> e187bd08
+
         Args:
             model: keras uncompiled model
             optimizer_name: name of optimizer from keras.optimizers
