"""
Copyright 2017 Neural Networks and Deep Learning lab, MIPT

Licensed under the Apache License, Version 2.0 (the "License");
you may not use this file except in compliance with the License.
You may obtain a copy of the License at

    http://www.apache.org/licenses/LICENSE-2.0

Unless required by applicable law or agreed to in writing, software
distributed under the License is distributed on an "AS IS" BASIS,
WITHOUT WARRANTIES OR CONDITIONS OF ANY KIND, either express or implied.
See the License for the specific language governing permissions and
limitations under the License.
"""

import argparse
from pathlib import Path
import os

from deeppavlov.core.commands.train import train_evaluate_model_from_config
from deeppavlov.core.commands.infer import interact_model, predict_on_stream
from deeppavlov.core.common.log import get_logger
from deeppavlov.download import deep_download
from deeppavlov.core.common.cross_validation import calc_cv_score
from utils.telegram_utils.telegram_ui import interact_model_by_telegram
from utils.server_utils.server import start_model_server
from utils.ms_bot_framework_utils.server import start_bot_framework_server
from utils.pip_wrapper import install_from_config


log = get_logger(__name__)

parser = argparse.ArgumentParser()

parser.add_argument("mode", help="select a mode, train or interact", type=str,
                    choices={'train', 'evaluate', 'interact', 'predict', 'interactbot', 'interactmsbot',
                             'riseapi', 'download', 'install', 'crossval'})
parser.add_argument("config_path", help="path to a pipeline json config", type=str)

parser.add_argument("-b", "--batch-size", dest="batch_size", default=1, help="inference batch size", type=int)
parser.add_argument("-f", "--input-file", dest="file_path", default=None, help="Path to the input file", type=str)
parser.add_argument("-d", "--download", action="store_true", help="download model components")

parser.add_argument("--folds", help="number of folds", type=int, default=5)

parser.add_argument("-t", "--token", help="telegram bot token", type=str)
parser.add_argument("-i", "--ms-id", help="microsoft bot framework app id", type=str)
parser.add_argument("-s", "--ms-secret", help="microsoft bot framework app secret", type=str)

parser.add_argument("--multi-instance", action="store_true", help="allow rising of several instances of the model")
parser.add_argument("--stateful", action="store_true", help="interact with a stateful model")
<<<<<<< HEAD
parser.add_argument("--rich-content", action="store_true", help="enable rich content exchange with model")
=======
parser.add_argument("--use-history", action="store_true", help="feed model with an interaction history")

parser.add_argument("--api-mode", help="rest api mode: 'basic' with batches or 'alice' for  Yandex.Dialogs format",
                    type=str, default='basic', choices={'basic', 'alice'})
>>>>>>> d9b42388


def find_config(pipeline_config_path: str):
    if not Path(pipeline_config_path).is_file():
        configs = [c for c in Path(__file__).parent.glob(f'configs/**/{pipeline_config_path}.json')
                   if str(c.with_suffix('')).endswith(pipeline_config_path)]  # a simple way to not allow * and ?
        if configs:
            log.info(f"Interpreting '{pipeline_config_path}' as '{configs[0]}'")
            pipeline_config_path = str(configs[0])
    return pipeline_config_path


def main():
    args = parser.parse_args()
    pipeline_config_path = find_config(args.config_path)

    if args.download or args.mode == 'download':
        deep_download(['-c', pipeline_config_path])
    token = args.token or os.getenv('TELEGRAM_TOKEN')

    ms_id = args.ms_id or os.getenv('MS_APP_ID')
    ms_secret = args.ms_secret or os.getenv('MS_APP_SECRET')

    multi_instance = args.multi_instance
    stateful = args.stateful
    rich_content = args.rich_content

    if args.mode == 'train':
        train_evaluate_model_from_config(pipeline_config_path)
    elif args.mode == 'evaluate':
        train_evaluate_model_from_config(pipeline_config_path, to_train=False, to_validate=False)
    elif args.mode == 'interact':
        interact_model(pipeline_config_path)
    elif args.mode == 'interactbot':
        if not token:
            log.error('Token required: initiate -t param or TELEGRAM_BOT env var with Telegram bot token')
        else:
            interact_model_by_telegram(pipeline_config_path, token)
    elif args.mode == 'interactmsbot':
        if not ms_id:
            log.error('Microsoft Bot Framework app id required: initiate -i param '
                      'or MS_APP_ID env var with Microsoft app id')
        elif not ms_secret:
            log.error('Microsoft Bot Framework app secret required: initiate -s param '
                      'or MS_APP_SECRET env var with Microsoft app secret')
        else:
            start_bot_framework_server(model_config_path=pipeline_config_path,
                                       app_id=ms_id,
                                       app_secret=ms_secret,
                                       multi_instance=multi_instance,
                                       stateful=stateful,
                                       rich_content=rich_content)
    elif args.mode == 'riseapi':
        alice = args.api_mode == 'alice'
        start_model_server(pipeline_config_path, alice)
    elif args.mode == 'predict':
        predict_on_stream(pipeline_config_path, args.batch_size, args.file_path)
    elif args.mode == 'install':
        install_from_config(pipeline_config_path)
    elif args.mode == 'crossval':
        if args.folds < 2:
            log.error('Minimum number of Folds is 2')
        else:
            n_folds = args.folds
            calc_cv_score(pipeline_config_path=pipeline_config_path, n_folds=n_folds, is_loo=False)


if __name__ == "__main__":
    main()<|MERGE_RESOLUTION|>--- conflicted
+++ resolved
@@ -50,14 +50,11 @@
 
 parser.add_argument("--multi-instance", action="store_true", help="allow rising of several instances of the model")
 parser.add_argument("--stateful", action="store_true", help="interact with a stateful model")
-<<<<<<< HEAD
 parser.add_argument("--rich-content", action="store_true", help="enable rich content exchange with model")
-=======
 parser.add_argument("--use-history", action="store_true", help="feed model with an interaction history")
 
 parser.add_argument("--api-mode", help="rest api mode: 'basic' with batches or 'alice' for  Yandex.Dialogs format",
                     type=str, default='basic', choices={'basic', 'alice'})
->>>>>>> d9b42388
 
 
 def find_config(pipeline_config_path: str):
