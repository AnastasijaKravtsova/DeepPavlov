--- conflicted
+++ resolved
@@ -33,16 +33,10 @@
       },
       {
         "id": "go_bot_network",
-        "name": "go_bot_rnn",
+        "class_name": "go_bot_rnn",
         "main": true,
-<<<<<<< HEAD
-        "load_path": "gobot_dstc2_best/model",
-        "save_path": "gobot_dstc2_best/model",
-=======
-        "class_name": "go_bot",
         "load_path": "{MODELS_PATH}/gobot_dstc2_best/model",
         "save_path": "{MODELS_PATH}/gobot_dstc2_best/model",
->>>>>>> dfc5e3b3
         "debug": false,
         "fit_batch_size": 16,
         "fit_valid_rate": 0.2,
