--- conflicted
+++ resolved
@@ -18,16 +18,10 @@
       "model_fpath": "custom_rnn2",
       "learning_rate": 0.02,
       "hidden_dim": 128,
-<<<<<<< HEAD
-      "use_action_mask": false,
-      "action_size": 45,
       "obs_size": 830
-=======
       "model_file": "hcn_rnn",
       "use_action_mask": false,
-      "action_size": 45,
-      "obs_size": 994
->>>>>>> ebb8b175
+      "action_size": 45
     },
     "slot_filler": {
         "name": "dstc_slotfilling",
@@ -84,11 +78,5 @@
       "name": "featurized_tracker",
       "slot_names": ["pricerange", "this", "area", "slot", "food", "name"]
     }
-<<<<<<< HEAD
-  },
-  "num_epochs": 110,
-  "config_path": "config.json"
-=======
   }
->>>>>>> ebb8b175
 }
