"""
Copyright 2017 Neural Networks and Deep Learning lab, MIPT

Licensed under the Apache License, Version 2.0 (the "License");
you may not use this file except in compliance with the License.
You may obtain a copy of the License at

    http://www.apache.org/licenses/LICENSE-2.0

Unless required by applicable law or agreed to in writing, software
distributed under the License is distributed on an "AS IS" BASIS,
WITHOUT WARRANTIES OR CONDITIONS OF ANY KIND, either express or implied.
See the License for the specific language governing permissions and
limitations under the License.
"""

import os
from collections import defaultdict
from overrides import overrides
import pathlib
import sys

import numpy as np
import tensorflow as tf
from tensorflow.contrib.layers import xavier_initializer
from deeppavlov.core.common.registry import register
from deeppavlov.core.models.tf_model import SimpleTFModel

from deeppavlov.models.ner.layers import character_embedding_network
from deeppavlov.models.ner.layers import embedding_layer
from deeppavlov.models.ner.layers import highway_convolutional_network
from deeppavlov.models.ner.layers import stacked_convolutions
from deeppavlov.models.ner.layers import stacked_rnn
from deeppavlov.models.ner.evaluation import precision_recall_f1


SEED = 42
MODEL_FILE_NAME = 'ner_model'


@register("ner_tagging_network")
class NerNetwork(SimpleTFModel):
    def __init__(self,
                 token_vocab,
                 char_vocab,
                 tag_vocab,
                 n_filters=(128, 256),
                 filter_width=3,
                 token_embeddings_dim=128,
                 char_embeddings_dim=50,
                 use_char_embeddins=True,
                 embeddings_dropout=False,
                 dense_dropout=False,
                 use_batch_norm=False,
                 logging=False,
                 entity_of_interest=None,
                 use_crf=False,
                 net_type='cnn',
                 char_filter_width=5,
                 verbouse=False,
                 embeddings_onethego=False):

        n_tags = len(tag_vocab)
        n_tokens = len(token_vocab)
        n_chars = len(char_vocab)

        # Create placeholders
        if embeddings_onethego:
            x_word = tf.placeholder(dtype=tf.float32, shape=[None, None, token_embeddings_dim], name='x_word')
        else:
            x_word = tf.placeholder(dtype=tf.int32, shape=[None, None], name='x_word')
        x_char = tf.placeholder(dtype=tf.int32, shape=[None, None, None], name='x_char')
        y_true = tf.placeholder(dtype=tf.int32, shape=[None, None], name='y_tag')

        # Auxiliary placeholders
        learning_rate_ph = tf.placeholder(dtype=tf.float32, shape=[], name='learning_rate')
        dropout_ph = tf.placeholder_with_default(1.0, shape=[])
        training_ph = tf.placeholder_with_default(False, shape=[])
        mask_ph = tf.placeholder(dtype=tf.float32, shape=[None, None])

        # Embeddings
        if not embeddings_onethego:
            with tf.variable_scope('Embeddings'):
                w_emb = embedding_layer(x_word, n_tokens=n_tokens, token_embedding_dim=token_embeddings_dim)
                if use_char_embeddins:
                    c_emb = character_embedding_network(x_char,
                                                        n_characters=n_chars,
                                                        char_embedding_dim=char_embeddings_dim,
                                                        filter_width=char_filter_width)
                    emb = tf.concat([w_emb, c_emb], axis=-1)
                else:
                    emb = w_emb
        else:
            emb = x_word

        # Dropout for embeddings
        if embeddings_dropout:
            emb = tf.layers.dropout(emb, dropout_ph, training=training_ph)

        if 'cnn' in net_type.lower():
            # Convolutional network
            with tf.variable_scope('ConvNet'):
                units = stacked_convolutions(emb,
                                             n_filters=n_filters,
                                             filter_width=filter_width,
                                             use_batch_norm=use_batch_norm,
                                             training_ph=training_ph)
        elif 'rnn' in net_type.lower():
            units = stacked_rnn(emb, n_filters, cell_type='lstm')

        elif 'cnn_highway' in net_type.lower():
            units = highway_convolutional_network(emb,
                                                  n_filters=n_filters,
                                                  filter_width=filter_width,
                                                  use_batch_norm=use_batch_norm,
                                                  training_ph=training_ph)
        else:
            raise KeyError('There is no such type of network: {}'.format(net_type))
        # Classifier
        with tf.variable_scope('Classifier'):
            logits = tf.layers.dense(units, n_tags, kernel_initializer=xavier_initializer())

        # Loss with masking
        if use_crf:
            sequence_lengths = tf.reduce_sum(mask_ph, axis=1)
            log_likelihood, trainsition_params = tf.contrib.crf.crf_log_likelihood(logits,
                                                                                   y_true,
                                                                                   sequence_lengths)
            loss_tensor = -log_likelihood
            predictions = None
        else:
            ground_truth_labels = tf.one_hot(y_true, n_tags)
            loss_tensor = tf.nn.softmax_cross_entropy_with_logits(labels=ground_truth_labels, logits=logits)
            loss_tensor = loss_tensor * mask_ph
            predictions = tf.argmax(logits, axis=-1)

        loss = tf.reduce_mean(loss_tensor)

        # Initialize session
        sess = tf.Session()
        if verbouse:
            self.print_number_of_parameters()
        if logging:
            self.train_writer = tf.summary.FileWriter('summary', sess.graph)

        self.token_vocab = token_vocab
        self.tag_vocab = tag_vocab
        self.char_vocab = char_vocab
        self._use_crf = use_crf
        self.summary = tf.summary.merge_all()
        self._x_w = x_word
        self._x_c = x_char
        self._y_true = y_true
        self._y_pred = predictions
        if use_crf:
            self._logits = logits
            self._trainsition_params = trainsition_params
            self._sequence_lengths = sequence_lengths
        self._loss = loss
        self._sess = sess
        self._learning_rate_ph = learning_rate_ph
        self._dropout = dropout_ph
        self._loss_tensor = loss_tensor
        self._use_dropout = True if embeddings_dropout or dense_dropout else None
        self._training_ph = training_ph
        self._logging = logging
        self._train_op = self.get_train_op(loss, learning_rate_ph)
        self._embeddings_onethego = embeddings_onethego
        self._entity_of_interest = entity_of_interest
        self.verbouse = verbouse
        self._mask = mask_ph
        sess.run(tf.global_variables_initializer())

    def save(self, model_file_path):
        saver = tf.train.Saver()
        saver.save(self._sess, str(model_file_path))

    def load(self, model_file_path):
        saver = tf.train.Saver()
        saver.restore(self._sess, str(model_file_path))

    def tokens_batch_to_numpy_batch(self, batch_x, batch_y=None):
        # Determine dimensions
        batch_size = len(batch_x)
        max_utt_len = max([len(utt) for utt in batch_x])
        max_token_len = max([len(token) for utt in batch_x for token in utt])

        x_token = np.ones([batch_size, max_utt_len], dtype=np.int32) * self.token_vocab['<PAD>']
        x_char = np.ones([batch_size, max_utt_len, max_token_len], dtype=np.int32) * self.char_vocab['<PAD>']
        mask = np.zeros_like(x_token)
        if batch_y is not None:
            y = np.ones([batch_size, max_utt_len], dtype=np.int32) * self.tag_vocab['<PAD>']
        else:
            y = None

        # Prepare x batch
        for n, utterance in enumerate(batch_x):
            mask[n, :len(utterance)] = 1
            x_token[n, :len(utterance)] = self.token_vocab.toks2idxs(utterance)
            for k, token in enumerate(utterance):
                x_char[n, k, :len(token)] = self.char_vocab.toks2idxs(token)

        # Prepare y batch
        if batch_y is not None:
            for n, tags in enumerate(batch_y):
                y[n, :len(tags)] = self.tag_vocab.toks2idxs(tags)

        return (x_token, x_char, mask), y

    def eval_conll(self, data, print_results=True, short_report=True, data_type=None):
            y_true_list = list()
            y_pred_list = list()
            if data_type is not None:
                print('Eval on {}:'.format(data_type))
            for x, y_gt in data:
                (x_token, x_char, mask), y = self.tokens_batch_to_numpy_batch([x])
                y_pred = self.predict(x_token, x_char, mask)
                y_pred = self.tag_vocab.batch_idxs2batch_toks(y_pred)
                for tags_pred, tags_gt in zip(y_pred, [y_gt]):
                    for tag_predicted, tag_ground_truth in zip(tags_pred, tags_gt):
                        y_true_list.append(tag_ground_truth)
                        y_pred_list.append(tag_predicted)
                    y_true_list.append('O')
                    y_pred_list.append('O')
            return precision_recall_f1(y_true_list,
                                       y_pred_list,
                                       print_results,
                                       short_report)

    def train(self, data, batch_size=8):
        total_loss = 0
        total_count = 0
        for batch_x, batch_y in data.batch_generator(batch_size):
            (x_toks, x_char, mask), y_tags = self.tokens_batch_to_numpy_batch(batch_x, batch_y)
            current_loss = self.train_on_bath(x_toks,
                                              x_char,
                                              mask,
                                              y_tags,
                                              learning_rate=1e-3,
                                              dropout_rate=0.5)
            total_loss += current_loss
            total_count += len(batch_x)

    def train_on_bath(self, x_word, x_char, mask, y_tag, learning_rate=1e-3, dropout_rate=0.5):
        feed_dict = self._fill_feed_dict(x_word,
                                         x_char,
                                         mask,
                                         y_tag,
                                         learning_rate,
                                         dropout_rate=dropout_rate,
                                         training=True)
        loss, _ = self._sess.run([self._loss, self._train_op], feed_dict=feed_dict)
        return loss

    @staticmethod
    def print_number_of_parameters():
        print('Number of parameters: ')
        vars = tf.trainable_variables()
        blocks = defaultdict(int)
        for var in vars:
            # Get the top level scope name of variable
            block_name = var.name.split('/')[0]
            number_of_parameters = np.prod(var.get_shape().as_list())
            blocks[block_name] += number_of_parameters
        for block_name in blocks:
            print(block_name, blocks[block_name])
        total_num_parameters = np.sum(list(blocks.values()))
        print('Total number of parameters equal {}'.format(total_num_parameters))

    def fit(self, batch_gen=None, batch_size=32, learning_rate=1e-3, epochs=1, dropout_rate=0.5, learning_rate_decay=1):
        for epoch in range(epochs):
            count = 0
            if self.verbouse:
                print('Epoch {}'.format(epoch))
            if batch_gen is None:
                batch_generator = self.corpus.batch_generator(batch_size, dataset_type='train')
            for (x_word, x_char), y_tag in batch_generator:

                feed_dict = self._fill_feed_dict(x_word,
                                                 x_char,
                                                 y_tag,
                                                 learning_rate,
                                                 dropout_rate=dropout_rate,
                                                 training=True)
                if self._logging:
                    summary, _ = self._sess.run([self.summary, self._train_op], feed_dict=feed_dict)
                    self.train_writer.add_summary(summary)

                self._sess.run(self._train_op, feed_dict=feed_dict)
                count += len(x_word)
            if self.verbouse:
                self.eval_conll('valid', print_results=True)
            self.save()

        if self.verbouse:
            self.eval_conll(dataset_type='train', short_report=False)
            self.eval_conll(dataset_type='valid', short_report=False)
            results = self.eval_conll(dataset_type='test', short_report=False)
        else:
            results = self.eval_conll(dataset_type='test', short_report=True)
        return results

    @overrides
    def infer(self, instance, *args, **kwargs):
<<<<<<< HEAD
        pass
=======
        return self.predict_for_token_batch([instance])
>>>>>>> ce89128c

    def predict(self, x_word, x_char, mask=None):

        feed_dict = self._fill_feed_dict(x_word, x_char, mask, training=False)
        if self._use_crf:
            y_pred = []
            logits, trans_params, sequence_lengths = self._sess.run([self._logits,
                                                                     self._trainsition_params,
                                                                     self._sequence_lengths
                                                                     ],
                                                                    feed_dict=feed_dict)

            # iterate over the sentences because no batching in viterbi_decode
            for logit, sequence_length in zip(logits, sequence_lengths):
                logit = logit[:int(sequence_length)]  # keep only the valid steps
                viterbi_seq, viterbi_score = tf.contrib.crf.viterbi_decode(logit, trans_params)
                y_pred += [viterbi_seq]
        else:
            y_pred = self._sess.run(self._y_pred, feed_dict=feed_dict)
        return y_pred

    def _fill_feed_dict(self,
                        x_w,
                        x_c,
                        mask=None,
                        y_t=None,
                        learning_rate=None,
                        training=False,
                        dropout_rate=1):
        feed_dict = dict()
        feed_dict[self._x_w] = x_w
        feed_dict[self._x_c] = x_c
        feed_dict[self._training_ph] = training
        if mask is not None:
            feed_dict[self._mask] = mask
        else:
            feed_dict[self._mask] = np.ones(x_w.shape[:2])
        if y_t is not None:
            feed_dict[self._y_true] = y_t
        if learning_rate is not None:
            feed_dict[self._learning_rate_ph] = learning_rate
        if self._use_dropout is not None and training:
            feed_dict[self._dropout] = dropout_rate
        else:
            feed_dict[self._dropout] = 1.0
        return feed_dict

    def eval_loss(self, data_generator):
        num_tokens = 0
        loss = 0
        for (x_w, x_c), y_t in data_generator:
            feed_dict = self._fill_feed_dict(x_w, x_c, y_t, training=False)
            loss += np.sum(self._sess.run(self._loss_tensor, feed_dict=feed_dict))
            num_tokens = np.sum(self._sess.run(self._sequence_lengths, feed_dict=feed_dict))
        return loss / num_tokens

    @staticmethod
    def get_trainable_variables(trainable_scope_names=None):
        vars = tf.trainable_variables()
        if trainable_scope_names is not None:
            vars_to_train = list()
            for scope_name in trainable_scope_names:
                for var in vars:
                    if var.name.startswith(scope_name):
                        vars_to_train.append(var)
            return vars_to_train
        else:
            return vars

    def predict_for_token_batch(self, tokens_batch):
        # Determine dimensions
        batch_size = len(tokens_batch)
        max_utt_len = max([len(utt) for utt in tokens_batch])
        max_token_len = max([len(token) for utt in tokens_batch for token in utt])
        # Prepare numpy arrays
        x_token = np.ones([batch_size, max_utt_len], dtype=np.int32) * self.token_vocab['<PAD>']
        x_char = np.ones([batch_size, max_utt_len, max_token_len], dtype=np.int32) * self.char_vocab['<PAD>']
        mask = np.zeros([batch_size, max_utt_len], dtype=np.int32)
        # Prepare x batch
        for n, utterance in enumerate(tokens_batch):
            mask[n, :len(utterance)] = 1
            x_token[n, :len(utterance)] = self.token_vocab.toks2idxs(utterance)
            for k, token in enumerate(utterance):
                x_char[n, k, :len(token)] = self.char_vocab.toks2idxs(token)

        feed_dict = self._fill_feed_dict(x_token, x_char, mask)
        if self._use_crf:
            y_pred = []
            logits, trans_params, sequence_lengths = self._sess.run([self._logits,
                                                                     self._trainsition_params,
                                                                     self._sequence_lengths
                                                                     ],
                                                                    feed_dict=feed_dict)

            # iterate over the sentences because no batching in viterbi_decode
            for logit, sequence_length in zip(logits, sequence_lengths):
                logit = logit[:int(sequence_length)]  # keep only the valid steps
                viterbi_seq, viterbi_score = tf.contrib.crf.viterbi_decode(logit, trans_params)
                y_pred += [viterbi_seq]
        else:
            y_pred = self._sess.run(self._y_pred, feed_dict)

        return self.tag_vocab.batch_idxs2batch_toks(y_pred)

    def get_train_op(self, loss, learning_rate, learnable_scopes=None):
        variables = self.get_trainable_variables(learnable_scopes)

        # For batch norm it is necessary to update running averages
        extra_update_ops = tf.get_collection(tf.GraphKeys.UPDATE_OPS)
        with tf.control_dependencies(extra_update_ops):
            train_op = tf.train.AdamOptimizer(learning_rate).minimize(loss, var_list=variables)
        return train_op

    def shutdown(self):
        self._sess.close()<|MERGE_RESOLUTION|>--- conflicted
+++ resolved
@@ -302,11 +302,7 @@
 
     @overrides
     def infer(self, instance, *args, **kwargs):
-<<<<<<< HEAD
-        pass
-=======
         return self.predict_for_token_batch([instance])
->>>>>>> ce89128c
 
     def predict(self, x_word, x_char, mask=None):
 
