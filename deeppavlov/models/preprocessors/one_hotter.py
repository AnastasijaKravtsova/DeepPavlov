--- conflicted
+++ resolved
@@ -56,11 +56,7 @@
         one_hotted_batch = []
 
         for utt in batch:
-<<<<<<< HEAD
-            if isinstance(utt, list) or isinstance(utt, np.ndarray):
-=======
             if isinstance(utt, Iterable):
->>>>>>> 613d265f
                 one_hotted_utt = self._to_one_hot(utt, self._depth)
             elif isinstance(utt, int):
                 if self._pad_zeros or self.single_vector:
