--- conflicted
+++ resolved
@@ -53,13 +53,9 @@
             Values closer to 1.0 put weight on the parameters history and values closer to 0.0 corresponds put weight
             on the current parameters.
         ema_variables_on_cpu: whether to put EMA variables to CPU. It may save a lot of GPU memory
-<<<<<<< HEAD
 ￼       return_probas: set True if return class probabilites instead of most probable label needed
         freeze_embeddings: set True to not train input embeddings set True to
-        not train input embeddings set True to not train input embeddings
-=======
-            return_probas: set True if return class probabilites instead of most probable label needed
->>>>>>> 41f9821d
+            not train input embeddings set True to not train input embeddings
         learning_rate: learning rate of the NER head
         bert_learning_rate: learning rate of the BERT body
             min_learning_rate: min value of learning rate if learning rate decay is used
