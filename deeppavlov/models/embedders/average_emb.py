--- conflicted
+++ resolved
@@ -160,10 +160,6 @@
         self.corpus_len = self.check_corpus_len(self.counter_vocab)
         if self.use_pos:
             self.pos_vocab = self.load_pos_vocab(expand_path(pos_vocab_path))
-<<<<<<< HEAD
-
-=======
->>>>>>> f63d0d44
 
     @staticmethod
     def check_corpus_len(vocab):
